--- conflicted
+++ resolved
@@ -19,14 +19,11 @@
     "deploy:prod": "firebase use production && firebase deploy",
     "build:functions": "cd functions && npm run build",
     "test:functions": "cd functions && npm test",
-<<<<<<< HEAD
+    "test:ios": "xcodebuild test -scheme MessageAI -destination 'platform=iOS Simulator,name=iPhone 15'",
+    "test:all": "npm run test:functions && npm run test:ios",
+    "health-check": "./validate-config.sh && echo '\n✓ Health check passed!'",
     "secrets:set": "firebase functions:secrets:set",
     "secrets:get": "firebase functions:secrets:access"
-=======
-    "test:ios": "xcodebuild test -scheme MessageAI -destination 'platform=iOS Simulator,name=iPhone 15'",
-    "test:all": "npm run test:functions && npm run test:ios",
-    "health-check": "./validate-config.sh && echo '\n✓ Health check passed!'"
->>>>>>> b12c073c
   },
   "devDependencies": {
     "firebase-tools": "^13.0.0"
