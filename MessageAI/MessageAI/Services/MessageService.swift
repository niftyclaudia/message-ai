//
//  MessageService.swift
//  MessageAI
//
//  Message service for chat functionality
//

import Foundation
import FirebaseFirestore
import FirebaseAuth

/// Service for managing message operations and real-time updates
/// - Note: Handles Firestore queries for message display and status updates
class MessageService {
    
    // MARK: - Properties
    
    private let firestore: Firestore
    private let userDefaults = UserDefaults.standard
    private let maxRetryCount = 3
    private let maxQueueSize = 3 // PR-2 requirement: 3-message queue
    
    // Make queue key user-specific to prevent cross-device/simulator conflicts
    private var queueKey: String {
        guard let userID = Auth.auth().currentUser?.uid else {
            return "queued_messages"
        }
        return "queued_messages_\(userID)"
    }
    
    // NetworkMonitor needs to be accessed on main actor
    @MainActor
    private lazy var networkMonitor = NetworkMonitor()
    
    // MARK: - Initialization
    
    init() {
        self.firestore = FirebaseService.shared.getFirestore()
    }
    
    // MARK: - Public Methods
    
    /// Sends a message with optimistic UI updates
    /// - Parameters:
    ///   - chatID: The chat's ID
    ///   - text: The message text
    ///   - messageID: Pre-generated message ID (for optimistic UI matching)
    ///   - senderName: Optional sender display name for group chat attribution (PR-3)
    /// - Returns: Message ID
    /// - Throws: MessageServiceError for various failure scenarios
    func sendMessageOptimistic(chatID: String, text: String, messageID: String, senderName: String? = nil) async throws -> String {
        guard let currentUser = Auth.auth().currentUser else {
            throw MessageServiceError.permissionDenied
        }
        
        let timestamp = Date()
        
        // Create optimistic message for immediate UI display
        let _ = OptimisticMessage(
            id: messageID,
            chatID: chatID,
            text: text,
            timestamp: timestamp,
            senderID: currentUser.uid,
            status: .sending
        )
        
        do {
            // Create message with server timestamp and sender name for group attribution
            let message = Message(
                id: messageID,
                chatID: chatID,
                senderID: currentUser.uid,
                text: text,
                timestamp: timestamp,
                serverTimestamp: nil, // Will be set by server
                readBy: [currentUser.uid],
<<<<<<< HEAD
                status: .sent, // ✅ Save directly as sent (since we're writing to server)
                senderName: nil,
=======
                status: .sending,
                senderName: senderName, // PR-3: Include sender name for group chat attribution
>>>>>>> 62e4370d
                isOffline: false,
                retryCount: 0,
                isOptimistic: false  // Don't save optimistic flag to Firebase
            )
            
            // Save to Firestore with server timestamp
            try firestore.collection("chats")
                .document(chatID)
                .collection(Message.collectionName)
                .document(messageID)
                .setData(from: message)
            
            return messageID
        } catch {
            throw MessageServiceError.networkError(error)
        }
    }
    
    /// Sends a message to Firestore with optimized real-time delivery
    /// - Note: Optimized for < 200ms latency (PR-1 requirement)
    /// - Parameters:
    ///   - chatID: The chat's ID
    ///   - text: The message text
    ///   - senderName: Optional sender display name for group chat attribution (PR-3)
    /// - Returns: Message ID
    /// - Throws: MessageServiceError for various failure scenarios
    func sendMessage(chatID: String, text: String, senderName: String? = nil) async throws -> String {
        guard let currentUser = Auth.auth().currentUser else {
            throw MessageServiceError.permissionDenied
        }
        
        let messageID = UUID().uuidString
        let timestamp = Date()
        
        // Start performance tracking for PR-1 optimization
        PerformanceMonitor.shared.startMessageSend(messageID: messageID)
        
        // Create message with server timestamp for consistent ordering and sender name for group attribution
        let message = Message(
            id: messageID,
            chatID: chatID,
            senderID: currentUser.uid,
            text: text,
            timestamp: timestamp,
            serverTimestamp: nil, // Will be set by server
            readBy: [currentUser.uid],
<<<<<<< HEAD
            status: .sent, // ✅ Save directly as sent (since we're writing to server)
            senderName: nil,
=======
            status: .sending, // Start as sending, will be updated to sent
            senderName: senderName, // PR-3: Include sender name for group chat attribution
>>>>>>> 62e4370d
            isOffline: false,
            retryCount: 0,
            isOptimistic: false
        )
        
        do {
            // Use batch write for atomic operation and better performance
            let batch = firestore.batch()
            
            // Add message to batch
            let messageRef = firestore.collection("chats")
                .document(chatID)
                .collection(Message.collectionName)
                .document(messageID)
            
            try batch.setData(from: message, forDocument: messageRef)
            
            // Update chat's last message info in same batch
            let chatRef = firestore.collection("chats").document(chatID)
            batch.updateData([
                "lastMessage": text,
                "lastMessageTimestamp": timestamp,
                "lastMessageSenderID": currentUser.uid
            ], forDocument: chatRef)
            
            // Commit batch atomically (message already has .sent status)
            try await batch.commit()
            
            // Track server ack latency
            PerformanceMonitor.shared.endMessageSend(messageID: messageID, phase: "serverAck")
            
            return messageID
        } catch {
            // Track failed send
            PerformanceMonitor.shared.endMessageSend(messageID: messageID, phase: "failed")
            throw MessageServiceError.networkError(error)
        }
    }
    
    /// Queues a message for offline delivery
    /// - Parameters:
    ///   - chatID: The chat's ID
    ///   - text: The message text
    /// - Returns: Message ID
    /// - Throws: MessageServiceError for various failure scenarios
    func queueMessage(chatID: String, text: String) async throws -> String {
        guard let currentUser = Auth.auth().currentUser else {
            throw MessageServiceError.permissionDenied
        }
        
        // Check queue size limit
        let currentQueue = getQueuedMessages()
        if currentQueue.count >= maxQueueSize {
            throw MessageServiceError.offlineQueueFull
        }
        
        let messageID = UUID().uuidString
        let timestamp = Date()
        
        let queuedMessage = QueuedMessage(
            id: messageID,
            chatID: chatID,
            text: text,
            timestamp: timestamp,
            senderID: currentUser.uid
        )
        
        // Save to local storage
        var queuedMessages = getQueuedMessages()
        queuedMessages.append(queuedMessage)
        saveQueuedMessages(queuedMessages)
        
        return messageID
    }
    
    /// Syncs queued messages to Firestore
    /// - Throws: MessageServiceError for various failure scenarios
    func syncQueuedMessages() async throws {
        let queuedMessages = getQueuedMessages()
        
        for queuedMessage in queuedMessages {
            do {
                let message = queuedMessage.toMessage()
                
                try firestore.collection("chats")
                    .document(queuedMessage.chatID)
                    .collection(Message.collectionName)
                    .document(queuedMessage.id)
                    .setData(from: message)
                
                // Remove from queue after successful sync
                removeQueuedMessage(id: queuedMessage.id)
                
            } catch {
                // Update retry count
                var updatedMessage = queuedMessage
                updatedMessage.retryCount += 1
                updatedMessage.lastAttempt = Date()
                
                // Remove old and add updated
                removeQueuedMessage(id: queuedMessage.id)
                var updatedQueue = getQueuedMessages()
                updatedQueue.append(updatedMessage)
                saveQueuedMessages(updatedQueue)
                
                if updatedMessage.retryCount >= 3 {
                    // Remove after max retries
                    removeQueuedMessage(id: queuedMessage.id)
                }
            }
        }
    }
    
    /// Gets all queued messages
    /// - Returns: Array of queued messages
    func getQueuedMessages() -> [QueuedMessage] {
        guard let data = userDefaults.data(forKey: queueKey),
              let messages = try? JSONDecoder().decode([QueuedMessage].self, from: data) else {
            return []
        }
        return messages
    }
    
    /// Updates message status in Firestore
    /// - Parameters:
    ///   - messageID: The message's ID
    ///   - status: The new status
    /// - Throws: MessageServiceError for various failure scenarios
    func updateMessageStatus(messageID: String, status: MessageStatus) async throws {
        // Note: This is a simplified implementation
        // In a real app, you'd need to know the chatID to construct the path
        let query = firestore.collectionGroup(Message.collectionName)
            .whereField("id", isEqualTo: messageID)
            .limit(to: 1)
        
        let snapshot = try await query.getDocuments()
        
        guard let document = snapshot.documents.first else {
            throw MessageServiceError.messageNotFound
        }
        
        try await document.reference.updateData(["status": status.rawValue])
    }
    
    /// Marks a message as delivered
    /// - Parameter messageID: The message's ID
    /// - Throws: MessageServiceError for various failure scenarios
    func markMessageAsDelivered(messageID: String) async throws {
        try await updateMessageStatus(messageID: messageID, status: .delivered)
    }
    
    /// Retries a failed message
    /// - Parameter messageID: The message's ID
    /// - Throws: MessageServiceError for various failure scenarios
    func retryFailedMessage(messageID: String) async throws {
        // Find the message in queued messages
        let queuedMessages = getQueuedMessages()
        guard let queuedMessage = queuedMessages.first(where: { $0.id == messageID }) else {
            throw MessageServiceError.messageNotFound
        }
        
        // Remove from queue and try to send again
        removeQueuedMessage(id: messageID)
        
        do {
            _ = try await sendMessage(chatID: queuedMessage.chatID, text: queuedMessage.text)
        } catch {
            // If still fails, re-queue with updated retry count
            var updatedMessage = queuedMessage
            updatedMessage.retryCount += 1
            updatedMessage.lastAttempt = Date()
            
            var updatedQueue = getQueuedMessages()
            updatedQueue.append(updatedMessage)
            saveQueuedMessages(updatedQueue)
            
            throw error
        }
    }
    
    /// Deletes a failed message
    /// - Parameter messageID: The message's ID
    func deleteFailedMessage(messageID: String) {
        removeQueuedMessage(id: messageID)
    }
    
    /// Updates a message with server timestamp
    /// - Parameters:
    ///   - messageID: The message ID to update
    ///   - serverTimestamp: The server timestamp to set
    /// - Throws: MessageServiceError for various failure scenarios
    func updateMessageWithServerTimestamp(messageID: String, serverTimestamp: Date) async throws {
        let query = firestore.collectionGroup(Message.collectionName)
            .whereField("id", isEqualTo: messageID)
            .limit(to: 1)
        
        let snapshot = try await query.getDocuments()
        
        guard let document = snapshot.documents.first else {
            throw MessageServiceError.messageNotFound
        }
        
        try await document.reference.updateData([
            "serverTimestamp": Timestamp(date: serverTimestamp)
        ])
    }
    
    /// Sorts messages by server timestamp for consistent ordering
    /// - Parameter messages: Array of messages to sort
    /// - Returns: Messages sorted by server timestamp (fallback to client timestamp)
    func sortMessagesByServerTimestamp(_ messages: [Message]) -> [Message] {
        return messages.sorted { message1, message2 in
            // Use server timestamp if available, otherwise fall back to client timestamp
            let timestamp1 = message1.serverTimestamp ?? message1.timestamp
            let timestamp2 = message2.serverTimestamp ?? message2.timestamp
            return timestamp1 < timestamp2
        }
    }
    
    /// Fetches messages for a specific chat with pagination
    /// - Parameters:
    ///   - chatID: The chat's ID
    ///   - limit: Maximum number of messages to fetch (default: 50)
    /// - Returns: Array of Message objects sorted by timestamp ascending
    /// - Throws: MessageServiceError for various failure scenarios
    func fetchMessages(chatID: String, limit: Int = 50) async throws -> [Message] {
        do {
            let query = firestore.collection("chats")
                .document(chatID)
                .collection(Message.collectionName)
                .order(by: "timestamp", descending: false)
                .limit(to: limit)
            
            let snapshot = try await query.getDocuments()
            
            var messages: [Message] = []
            for document in snapshot.documents {
                do {
                    var message = try document.data(as: Message.self)
                    message.id = document.documentID
                    messages.append(message)
                } catch {
                    // Continue with other documents
                }
            }
            
            return messages
        } catch {
            throw MessageServiceError.networkError(error)
        }
    }
    
    /// Sets up optimized real-time listener for messages in a chat
    /// - Note: Optimized for < 200ms sync latency (PR-1 requirement)
    /// - Parameters:
    ///   - chatID: The chat's ID
    ///   - completion: Callback with updated messages array
    /// - Returns: ListenerRegistration for cleanup
    func observeMessages(chatID: String, completion: @escaping ([Message]) -> Void) -> ListenerRegistration {
        // Optimize query with proper indexing and limit for performance
        let query = firestore.collection("chats")
            .document(chatID)
            .collection(Message.collectionName)
            .order(by: "timestamp", descending: false)
            .limit(to: 100) // Limit for performance
        
        return query.addSnapshotListener { snapshot, error in
            if let error = error {
                print("MessageService: Error observing messages: \(error.localizedDescription)")
                completion([])
                return
            }
            
            guard let snapshot = snapshot else {
                completion([])
                return
            }
            
            // Process documents efficiently
            let messages = snapshot.documents.compactMap { document -> Message? in
                do {
                    var message = try document.data(as: Message.self)
                    message.id = document.documentID
                    return message
                } catch {
                    print("MessageService: Error parsing message: \(error.localizedDescription)")
                    return nil
                }
            }
            
            // Sort by server timestamp for consistent ordering
            let sortedMessages = self.sortMessagesByServerTimestamp(messages)
            
            // Track render latency for performance monitoring (only for messages sent by current user)
            for message in sortedMessages {
                if message.senderID == Auth.auth().currentUser?.uid {
                    PerformanceMonitor.shared.endMessageSend(messageID: message.id, phase: "rendered")
                }
            }
            
            completion(sortedMessages)
        }
    }
    
    /// Fetches a specific message by ID
    /// - Parameter messageID: The message's ID
    /// - Returns: Message object
    /// - Throws: MessageServiceError for various failure scenarios
    func fetchMessage(messageID: String) async throws -> Message {
        do {
            // Note: This is a simplified implementation
            // In a real app, you'd need to know the chatID to construct the path
            // For now, we'll search across all chats (not efficient for production)
            let query = firestore.collectionGroup(Message.collectionName)
                .whereField("id", isEqualTo: messageID)
                .limit(to: 1)
            
            let snapshot = try await query.getDocuments()
            
            guard let document = snapshot.documents.first else {
                throw MessageServiceError.messageNotFound
            }
            
            var message = try document.data(as: Message.self)
            message.id = document.documentID
            return message
        } catch let error as MessageServiceError {
            throw error
        } catch {
            throw MessageServiceError.networkError(error)
        }
    }
    
    /// Marks a message as read by a specific user
    /// - Parameters:
    ///   - messageID: The message's ID
    ///   - userID: The user's ID who read the message
    /// - Throws: MessageServiceError for various failure scenarios
    func markMessageAsRead(messageID: String, userID: String) async throws {
        do {
            // Note: This is a simplified implementation
            // In a real app, you'd need to know the chatID to construct the path
            // For now, we'll search across all chats (not efficient for production)
            let query = firestore.collectionGroup(Message.collectionName)
                .whereField("id", isEqualTo: messageID)
                .limit(to: 1)
            
            let snapshot = try await query.getDocuments()
            
            guard let document = snapshot.documents.first else {
                throw MessageServiceError.messageNotFound
            }
            
            var message = try document.data(as: Message.self)
            
            // Add user to readBy array if not already present
            if !message.readBy.contains(userID) {
                message.readBy.append(userID)
                
                // Update the message in Firestore
                try document.reference.setData(from: message, merge: true)
            }
        } catch let error as MessageServiceError {
            throw error
        } catch {
            throw MessageServiceError.networkError(error)
        }
    }
    
    // MARK: - Private Methods
    
    /// Saves queued messages to local storage
    /// - Parameter messages: Array of queued messages
    private func saveQueuedMessages(_ messages: [QueuedMessage]) {
        do {
            let data = try JSONEncoder().encode(messages)
            userDefaults.set(data, forKey: queueKey)
        } catch {
            // Silently fail - queued messages will be lost but not critical
        }
    }
    
    /// Removes a queued message by ID
    /// - Parameter id: The message ID to remove
    private func removeQueuedMessage(id: String) {
        var queuedMessages = getQueuedMessages()
        queuedMessages.removeAll { $0.id == id }
        saveQueuedMessages(queuedMessages)
    }
    
    // MARK: - Offline Persistence Methods
    
    /// Checks if the device is currently online
    /// - Returns: True if online, false if offline
    @MainActor
    func isOnline() -> Bool {
        return networkMonitor.isConnected
    }
    
    /// Gets the current network connection type
    /// - Returns: ConnectionType enum value
    @MainActor
    func getConnectionType() -> ConnectionType {
        return networkMonitor.connectionType
    }
    
    /// Starts automatic sync when network becomes available
    func startAutoSync() {
        // This would be called by the ChatViewModel when network status changes
        Task { @MainActor in
            if isOnline() {
                try? await syncQueuedMessages()
            }
        }
    }
    
    /// Clears all queued messages (for testing or user action)
    func clearAllQueuedMessages() {
        saveQueuedMessages([])
    }
    
    /// Gets the count of queued messages
    /// - Returns: Number of queued messages
    func getQueuedMessageCount() -> Int {
        return getQueuedMessages().count
    }
    
    /// Checks if there are any failed messages that can be retried
    /// - Returns: True if there are retryable messages
    func hasRetryableMessages() -> Bool {
        let queuedMessages = getQueuedMessages()
        return queuedMessages.contains { $0.retryCount < maxRetryCount }
    }
    
    /// Retries all failed messages with exponential backoff
    func retryAllFailedMessages() async throws {
        let queuedMessages = getQueuedMessages()
        let retryableMessages = queuedMessages.filter { $0.retryCount < maxRetryCount }
        
        for queuedMessage in retryableMessages {
            do {
                let message = queuedMessage.toMessage()
                
                try firestore.collection("chats")
                    .document(queuedMessage.chatID)
                    .collection(Message.collectionName)
                    .document(queuedMessage.id)
                    .setData(from: message)
                
                // Remove from queue after successful sync
                removeQueuedMessage(id: queuedMessage.id)
                
            } catch {
                // Update retry count with exponential backoff
                var updatedMessage = queuedMessage
                updatedMessage.retryCount += 1
                updatedMessage.lastAttempt = Date()
                
                // Remove old and add updated
                removeQueuedMessage(id: queuedMessage.id)
                var updatedQueue = getQueuedMessages()
                updatedQueue.append(updatedMessage)
                saveQueuedMessages(updatedQueue)
            }
        }
    }
    
    // MARK: - PR-1 Optimization Methods
    
    /// Sends multiple messages in a burst for optimized performance
    /// - Note: Handles 20+ rapid messages with no lag or out-of-order delivery (PR-1 requirement)
    /// - Parameters:
    ///   - chatID: The chat's ID
    ///   - messages: Array of message texts to send
    ///   - senderName: Optional sender display name for group chat attribution (PR-3)
    /// - Returns: Array of message IDs
    /// - Throws: MessageServiceError for various failure scenarios
    func sendBurstMessages(chatID: String, messages: [String], senderName: String? = nil) async throws -> [String] {
        guard let currentUser = Auth.auth().currentUser else {
            throw MessageServiceError.permissionDenied
        }
        
        guard !messages.isEmpty else {
            return []
        }
        
        // Start performance tracking for burst operation
        let burstStartTime = Date()
        PerformanceMonitor.shared.startSync()
        
        var messageIDs: [String] = []
        let batch = firestore.batch()
        let timestamp = Date()
        
        // Create all messages in batch for atomic operation
        for (index, text) in messages.enumerated() {
            let messageID = UUID().uuidString
            let messageTimestamp = Date(timeInterval: Double(index) * 0.001, since: timestamp) // 1ms apart for ordering
            
            let message = Message(
                id: messageID,
                chatID: chatID,
                senderID: currentUser.uid,
                text: text,
                timestamp: messageTimestamp,
                serverTimestamp: nil,
                readBy: [currentUser.uid],
                status: .sending,
                senderName: senderName, // PR-3: Include sender name for group chat attribution
                isOffline: false,
                retryCount: 0,
                isOptimistic: false
            )
            
            let messageRef = firestore.collection("chats")
                .document(chatID)
                .collection(Message.collectionName)
                .document(messageID)
            
            try batch.setData(from: message, forDocument: messageRef)
            messageIDs.append(messageID)
        }
        
        // Update chat's last message info
        let chatRef = firestore.collection("chats").document(chatID)
        if let lastMessage = messages.last {
            batch.updateData([
                "lastMessage": lastMessage,
                "lastMessageTimestamp": timestamp,
                "lastMessageSenderID": currentUser.uid
            ], forDocument: chatRef)
        }
        
        do {
            // Commit all messages atomically
            try await batch.commit()
            
            // Track burst completion
            PerformanceMonitor.shared.endSync(messageCount: messages.count)
            
            let burstDuration = Date().timeIntervalSince(burstStartTime) * 1000
            print("MessageService: Burst of \(messages.count) messages sent in \(String(format: "%.1f", burstDuration))ms")
            
            return messageIDs
        } catch {
            throw MessageServiceError.networkError(error)
        }
    }
    
    /// Measures message delivery latency for performance monitoring
    /// - Parameter messageID: The message ID to measure
    /// - Returns: Latency in milliseconds
    func measureMessageLatency(messageID: String) async -> TimeInterval {
        // This method is called by PerformanceMonitor internally
        // Return the measured latency from PerformanceMonitor
        if let stats = PerformanceMonitor.shared.getStatistics(type: .messageLatency) {
            return stats.p95 / 1000.0 // Convert ms to seconds
        }
        return 0.0
    }
    
    // MARK: - PR-4 Lifecycle Support Methods
    
    /// Syncs messages when app foregrounds with prioritization
    /// - PR #4: Target < 500ms for foreground sync
    /// - Parameter priorityChatID: Optional chat to prioritize in sync
    /// - Returns: Number of messages synced
    /// - Throws: MessageServiceError for various failure scenarios
    func syncOnForeground(priorityChatID: String? = nil) async throws -> Int {
        let startTime = Date()
        PerformanceMonitor.shared.startSync()
        
        // First, sync any queued offline messages
        try await syncQueuedMessages()
        let queuedCount = getQueuedMessageCount()
        
        // If priority chat is specified, fetch its latest messages
        var syncedCount = queuedCount
        if let priorityChatID = priorityChatID {
            let messages = try await fetchMessages(chatID: priorityChatID, limit: 50)
            syncedCount += messages.count
        }
        
        // Track sync duration
        PerformanceMonitor.shared.endSync(messageCount: syncedCount)
        
        return syncedCount
    }
    
    /// Preserves message state before app backgrounds
    /// - PR #4: Ensures zero message loss during lifecycle transitions
    /// - Throws: MessageServiceError if state preservation fails
    func preserveState() async throws {
        // Queued messages are already persisted in UserDefaults
        // This method ensures any pending operations are flushed
    }
    
    /// Restores message state when app foregrounds
    /// - PR #4: Restores preserved state after lifecycle transitions
    /// - Throws: MessageServiceError if state restoration fails
    func restoreState() async throws {
        // Queued messages are automatically loaded from UserDefaults
        // Attempt to sync any queued messages
        
        let queuedMessages = getQueuedMessages()
        if !queuedMessages.isEmpty {
            // Sync queued messages if online
            Task { @MainActor in
                if isOnline() {
                    try? await syncQueuedMessages()
                }
            }
        }
    }
}

// MARK: - MessageServiceError

/// Errors that can occur in MessageService operations
enum MessageServiceError: LocalizedError {
    case messageNotFound
    case permissionDenied
    case networkError(Error)
    case offlineQueueFull
    case retryLimitExceeded
    case optimisticUpdateFailed
    case serverTimestampError
    case unknown(Error)
    
    var errorDescription: String? {
        switch self {
        case .messageNotFound:
            return "Message not found"
        case .permissionDenied:
            return "Permission denied to access message"
        case .networkError(let error):
            return "Network error: \(error.localizedDescription)"
        case .offlineQueueFull:
            return "Offline message queue is full"
        case .retryLimitExceeded:
            return "Retry limit exceeded for message"
        case .optimisticUpdateFailed:
            return "Optimistic update failed"
        case .serverTimestampError:
            return "Server timestamp error"
        case .unknown(let error):
            return "Unknown error: \(error.localizedDescription)"
        }
    }
}
<|MERGE_RESOLUTION|>--- conflicted
+++ resolved
@@ -75,13 +75,8 @@
                 timestamp: timestamp,
                 serverTimestamp: nil, // Will be set by server
                 readBy: [currentUser.uid],
-<<<<<<< HEAD
-                status: .sent, // ✅ Save directly as sent (since we're writing to server)
-                senderName: nil,
-=======
                 status: .sending,
                 senderName: senderName, // PR-3: Include sender name for group chat attribution
->>>>>>> 62e4370d
                 isOffline: false,
                 retryCount: 0,
                 isOptimistic: false  // Don't save optimistic flag to Firebase
@@ -128,13 +123,8 @@
             timestamp: timestamp,
             serverTimestamp: nil, // Will be set by server
             readBy: [currentUser.uid],
-<<<<<<< HEAD
-            status: .sent, // ✅ Save directly as sent (since we're writing to server)
-            senderName: nil,
-=======
             status: .sending, // Start as sending, will be updated to sent
             senderName: senderName, // PR-3: Include sender name for group chat attribution
->>>>>>> 62e4370d
             isOffline: false,
             retryCount: 0,
             isOptimistic: false
