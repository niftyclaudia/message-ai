//
//  ErrorLogger.swift
//  MessageAI
//
//  PR-AI-005: Error Handling & Fallback System
//  Handles logging of AI errors to Crashlytics and Firestore
//

import Foundation
import FirebaseFirestore
import FirebaseCrashlytics
import CryptoKit

/// Service for logging AI errors with privacy preservation
class ErrorLogger {
    static let shared = ErrorLogger()
    
    private let db = Firestore.firestore()
    
    private init() {}
    
    // MARK: - Firestore Logging
    
    /// Log error to Firestore /failedAIRequests/ collection
    func logToFirestore(error: AIError, context: AIContext) async throws {
        let nextRetryDelay = calculateRetryDelay(
            initialDelay: error.retryDelay,
            retryCount: context.retryCount
        )
        
        let requestDoc: [String: Any] = [
            "id": context.requestId,
            "userId": hashForPrivacy(context.userId), // Privacy: hashed
            "feature": context.feature.rawValue,
            "errorType": error.type.rawValue,
            "timestamp": Timestamp(date: context.timestamp),
            "retryCount": context.retryCount,
            "nextRetryAt": Timestamp(date: Date().addingTimeInterval(nextRetryDelay)),
            "requestContext": [
                "messageId": context.messageId as Any,
                "threadId": context.threadId as Any,
<<<<<<< HEAD
                "query": context.query != nil ? hashForPrivacy(context.query!) : NSNull() as Any, // Privacy: hashed
=======
                "query": context.query != nil ? hashForPrivacy(context.query!) as Any : NSNull(), // Privacy: hashed
>>>>>>> 61df6928
            ],
            "errorDetails": [
                "message": error.message,
                "statusCode": error.statusCode as Any,
            ],
            "resolved": false
        ]
        
        try await db.collection("failedAIRequests")
            .document(context.requestId)
            .setData(requestDoc)
    }
    
    // MARK: - Privacy Helpers
    
    /// Hash a string for privacy-preserving logging
    private func hashForPrivacy(_ value: String) -> String {
        let data = Data(value.utf8)
        let hashed = SHA256.hash(data: data)
        return hashed.compactMap { String(format: "%02x", $0) }.joined().prefix(16).description
    }
    
    /// Calculate retry delay with exponential backoff
    private func calculateRetryDelay(initialDelay: TimeInterval, retryCount: Int) -> TimeInterval {
        // Exponential backoff: delay * 2^retryCount
        let delay = initialDelay * pow(2.0, Double(retryCount))
        
        // Cap at 8 seconds maximum
        return min(delay, 8.0)
    }
}
<|MERGE_RESOLUTION|>--- conflicted
+++ resolved
@@ -39,11 +39,7 @@
             "requestContext": [
                 "messageId": context.messageId as Any,
                 "threadId": context.threadId as Any,
-<<<<<<< HEAD
-                "query": context.query != nil ? hashForPrivacy(context.query!) : NSNull() as Any, // Privacy: hashed
-=======
                 "query": context.query != nil ? hashForPrivacy(context.query!) as Any : NSNull(), // Privacy: hashed
->>>>>>> 61df6928
             ],
             "errorDetails": [
                 "message": error.message,
