//
//  AIFeature.swift
//  MessageAI
//
//  Created by Cody Agent on 10/24/2025.
//  PR-004: Memory & State Management System
//

import Foundation

/// AI features that can generate memory entries
enum AIFeature: String, Codable, CaseIterable {
    case threadSummary = "threadSummary"
    case actionItems = "actionItems"
    case smartSearch = "smartSearch"
    case priorityDetection = "priorityDetection"
    case decisionTracking = "decisionTracking"
    case proactiveAssistant = "proactiveAssistant"
<<<<<<< HEAD
    case summarization = "summarization"
    case actionItemExtraction = "actionItemExtraction"
    case semanticSearch = "semanticSearch"
    case proactiveScheduling = "proactiveScheduling"
=======
>>>>>>> 61df6928
    
    /// Display name for UI
    var displayName: String {
        switch self {
        case .threadSummary:
            return "Thread Summary"
        case .actionItems:
            return "Action Items"
        case .smartSearch:
            return "Smart Search"
        case .priorityDetection:
            return "Priority Detection"
        case .decisionTracking:
            return "Decision Tracking"
        case .proactiveAssistant:
            return "Proactive Assistant"
<<<<<<< HEAD
        case .summarization:
            return "Summarization"
        case .actionItemExtraction:
            return "Action Item Extraction"
        case .semanticSearch:
            return "Semantic Search"
        case .proactiveScheduling:
            return "Proactive Scheduling"
        }
    }
    
    /// Fallback mode description for error handling
    var fallbackModeDescription: String {
        switch self {
        case .threadSummary:
            return "Using manual thread review"
        case .actionItems:
            return "Using manual action tracking"
        case .smartSearch:
            return "Using basic keyword search"
        case .priorityDetection:
            return "Using manual priority review"
        case .decisionTracking:
            return "Using manual decision tracking"
        case .proactiveAssistant:
            return "Using manual assistance"
        case .summarization:
            return "Using manual summarization"
        case .actionItemExtraction:
            return "Using manual action extraction"
        case .semanticSearch:
            return "Using basic keyword search"
        case .proactiveScheduling:
            return "Using manual scheduling"
=======
        }
    }
    
    /// Description shown when in fallback mode
    var fallbackModeDescription: String {
        switch self {
        case .threadSummary:
            return "Using full thread view instead of AI summary"
        case .actionItems:
            return "Showing recent messages instead of extracted tasks"
        case .smartSearch:
            return "Using keyword search instead of semantic search"
        case .priorityDetection:
            return "Showing all messages in neutral inbox"
        case .decisionTracking:
            return "Decision detection temporarily disabled"
        case .proactiveAssistant:
            return "Manual scheduling instead of AI suggestions"
>>>>>>> 61df6928
        }
    }
}
<|MERGE_RESOLUTION|>--- conflicted
+++ resolved
@@ -16,13 +16,6 @@
     case priorityDetection = "priorityDetection"
     case decisionTracking = "decisionTracking"
     case proactiveAssistant = "proactiveAssistant"
-<<<<<<< HEAD
-    case summarization = "summarization"
-    case actionItemExtraction = "actionItemExtraction"
-    case semanticSearch = "semanticSearch"
-    case proactiveScheduling = "proactiveScheduling"
-=======
->>>>>>> 61df6928
     
     /// Display name for UI
     var displayName: String {
@@ -39,42 +32,6 @@
             return "Decision Tracking"
         case .proactiveAssistant:
             return "Proactive Assistant"
-<<<<<<< HEAD
-        case .summarization:
-            return "Summarization"
-        case .actionItemExtraction:
-            return "Action Item Extraction"
-        case .semanticSearch:
-            return "Semantic Search"
-        case .proactiveScheduling:
-            return "Proactive Scheduling"
-        }
-    }
-    
-    /// Fallback mode description for error handling
-    var fallbackModeDescription: String {
-        switch self {
-        case .threadSummary:
-            return "Using manual thread review"
-        case .actionItems:
-            return "Using manual action tracking"
-        case .smartSearch:
-            return "Using basic keyword search"
-        case .priorityDetection:
-            return "Using manual priority review"
-        case .decisionTracking:
-            return "Using manual decision tracking"
-        case .proactiveAssistant:
-            return "Using manual assistance"
-        case .summarization:
-            return "Using manual summarization"
-        case .actionItemExtraction:
-            return "Using manual action extraction"
-        case .semanticSearch:
-            return "Using basic keyword search"
-        case .proactiveScheduling:
-            return "Using manual scheduling"
-=======
         }
     }
     
@@ -93,7 +50,6 @@
             return "Decision detection temporarily disabled"
         case .proactiveAssistant:
             return "Manual scheduling instead of AI suggestions"
->>>>>>> 61df6928
         }
     }
 }
